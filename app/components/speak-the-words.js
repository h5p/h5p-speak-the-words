import React from 'react';
import ReactDOM from 'react-dom';
import './styles/speak-the-words.css';
import 'annyang';
import { decode } from 'he';

import SpeechEngine from './body/speech-engine';
import RecordButton from './body/record-button';
import ShowSolution from './body/show-solution';
import Util from './speak-the-words-util';

/**
 * Speak the words
 * Wraps the whole content type and keeps track of rendering the main components
 * used within the task.
 */
export default class {

  /**
   * @typedef {Object} SpeakTheWordsParameters
   *
   * @property {SpeakTheWordsTranslations} l10n Translation strings
   * @property {string} question Question text
   * @property {Array} acceptedAnswers All accepted spoken answers as specified by the author
   * @property {string} incorrectAnswerText Text for saying the an answer was incorrect
   * @property {string} correctAnswerText Text labeling the correct answers
   * @property {string} inputLanguage Language that input is expected as
   */

  /**
   * @typedef {Object} SpeakTheWordsTranslations
   *
   * @property {string} correctAnswerText Text for saying the an answer was correct
   * @property {string} retryLabel Label for 'retry'-button
   * @property {string} showSolutionLabel Label for 'show solution'-button
   * @property {Array} acceptedAnswers Accepted answers by the speech engine
   * @property {string} listeningLabel Button label when listening for speech
   * @property {string} speakLabel Button label for activating listening for speech
   * @property {string} unsupportedBrowserHeader
   * Header text explaining that a browser is unsupported
   * @property {string} unsupportedBrowserDetails
   * Text with complementary details for unsupported browsers
   * @property {string} userAnswersText Text labeling the users answers
   */

  /**
   * Initialize the main components used within the task
   *
   * @param {SpeakTheWordsParameters} params Author specified parameters
   * @param {Object} question H5P Question instance with button and event functionality
   */
  constructor(params, question) {
    // Set defaults
    this.params = Util.extend({
      question: '',
      acceptedAnswers: [],
      incorrectAnswerText: 'Incorrect answer',
      correctAnswerText: 'Correct answer',
      inputLanguage: 'en-US',
      l10n: {
        retryLabel: 'Retry',
        showSolutionLabel: 'Show solution',
        speakLabel: 'Push to speak',
        listeningLabel: 'Listening...',
        correctAnswersText: 'The correct answer(s):',
        userAnswersText: 'Your answer(s) was interpreted as:',
        noSound: 'I could not hear you, make sure your microphone is enabled',
        unsupportedBrowserHeader: 'It looks like your browser does not support speech recognition',
        unsupportedBrowserDetails: 'Please try again in a browser like Chrome'
      }
    }, params);

    this.params.acceptedAnswers = this.params.acceptedAnswers.map(decode);

    this.question = question;
    this.hasAnswered = false;
    this.score = 0;

<<<<<<< HEAD
=======
    params = {
      ...params,
      l10n: {
        a11yShowSolution: 'Show Solution',
        a11yRetry: 'Retry',
        ...params.l10n,
      },
    };
    // Set question to empty string if undefined
    this.params.question = this.params.question || '';

>>>>>>> df712bfb
    // Skip rendering components if speech engine does not exist
    if (!window.annyang) {
      return;
    }

    this.speechEventStore = new H5P.EventDispatcher();
    this.createIntroduction(this.params.question);
    this.createContent(this.params);
    this.createButtonBar(this.params.l10n);

    // Renders record button and show solution area into the question main content
    ReactDOM.render((
      <div>
        <RecordButton
          eventStore={this.speechEventStore}
          l10n={this.params.l10n}
          speechEngine={this.speechEngine}
        />
        <ShowSolution eventStore={this.speechEventStore} {...this.params} />
      </div>
    ), this.questionWrapper);

    this.speechEngine = new SpeechEngine(this.params, this.speechEventStore);
    this.speechEventStore.on('answered-correctly', this.answeredCorrectly.bind(this, this.params.correctAnswerText));
    this.speechEventStore.on('answered-wrong', this.answeredWrong.bind(this, this.params.incorrectAnswerText));
  }

  /**
   * Create introduction text element
   *
   * @param {string} text Introduction text
   */
  createIntroduction(text) {
    const introduction = document.createElement('div');
    introduction.className = 'h5p-speak-the-words-introduction';
    introduction.textContent = decode(text);
    this.introduction = introduction;
  }

  /**
   * Create content element
   */
  createContent() {
    const questionWrapper = document.createElement('div');
    questionWrapper.className = 'h5p-speak-the-words';
    this.questionWrapper = questionWrapper;
  }

  /**
   * Create button bar
   *
   * @param {Object} l10n Translations
   */
  createButtonBar(l10n) {
    this.question.addButton('try-again', decode(l10n.retryLabel), () => {
      this.resetTask();
    }, false, {
      'aria-label': l10n.a11yRetry,
    });

    this.question.addButton('show-solution', decode(l10n.showSolutionLabel), () => {
      this.showSolutions();
    }, false, {
      'aria-label': l10n.a11yShowSolution,
    });
  }

  /**
   * The user answered correctly
   * Hide button and display feedback
   *
   * @param {string} feedbackText Text telling the user that he has succeeded
   */
  answeredCorrectly(feedbackText) {
    this.questionWrapper.parentNode.classList.add('empty');
    if (this.questionWrapper.parentNode.parentNode) {
      this.questionWrapper.parentNode.parentNode.classList.add('answered');
    }
    this.question.setFeedback(decode(feedbackText), 1, 1);
    this.question.hideButton('try-again');
    this.question.hideButton('show-solution');
    this.question.triggerXAPIScored(1, 1, 'answered', true, true);
    this.hasAnswered = true;
    this.score = 1;
  }

  /**
   * The user answered incorrectly
   * Show retry and show solution button and display feedback
   *
   * @param {String} feedbackText Text telling user that he gave the wrong answer
   */
  answeredWrong(feedbackText) {
    this.questionWrapper.parentNode.classList.add('empty');
    if (this.questionWrapper.parentNode.parentNode) {
      this.questionWrapper.parentNode.parentNode.classList.add('answered');
    }
    this.question.setFeedback(decode(feedbackText), 0, 1);
    this.question.showButton('try-again');
    this.question.showButton('show-solution');
    this.question.triggerXAPIScored(0, 1, 'answered', true, false);
    this.hasAnswered = true;
    this.score = 0;
  }

  /**
   * Makes sure all the required sections of H5P.Question is rendered.
   * Displays unsupported browser section if the browser does not support the Web Speech API.
   */
  registerDomElements() {
    if (!window.annyang) {
      const errorElement = document.createElement('div');

      // Renders record button and show solution area into the question main content
      ReactDOM.render((
        <div className='h5p-speak-the-words-unsupported-browser-error'>
          <div className='h5p-speak-the-words-unsupported-browser-header'>
            {decode(this.params.l10n.unsupportedBrowserHeader)}
          </div>
          <div className='h5p-speak-the-words-unsupported-browser-body'>
            {decode(this.params.l10n.unsupportedBrowserDetails)}
          </div>
        </div>
      ), errorElement);


      this.question.setIntroduction(errorElement);
      return;
    }

    this.question.setIntroduction(this.introduction);
    this.question.setContent(this.questionWrapper);
  }

  /**
   * Resets question.
   */
  resetTask() {
    this.questionWrapper.parentNode.classList.remove('empty');
    if (this.questionWrapper.parentNode.parentNode) {
      this.questionWrapper.parentNode.parentNode.classList.remove('answered', 'showing-solution');
    }
    this.question.hideButton('try-again');
    this.question.hideButton('show-solution');
    this.question.removeFeedback();
    this.speechEventStore.trigger('reset-task');
    this.hasAnswered = false;
    this.score = 0;
    this.question.trigger('reset-task');
  }

  /**
   * Show solutions
   */
  showSolutions() {
    this.questionWrapper.parentNode.classList.remove('empty');
    if (this.questionWrapper.parentNode.parentNode) {
      this.questionWrapper.parentNode.parentNode.classList.add('showing-solution');
    }
    this.question.hideButton('show-solution');
    this.speechEventStore.trigger('show-solution');
  }

  /**
   * Force stop listening for voice input.
   */
  stopListening() {
    this.speechEventStore.trigger('stop-all-media');
  }

  /**
   * Get current score.
   */
  getScore() {
    return this.score;
  }

  /**
   * Get maximum score.
   * @return {number} Maximum score.
   */
  getMaxScore() {
    return 1;
  }

  /**
   * Check if question is answered.
   * @returns {boolean}
   */
  isQuestionAnswered() {
    return this.hasAnswered;
  }

  /**
   * Get xAPI data.
   * @param {object} wrapper H5P instance.
   * @return {object} XAPI statement.
   * @see contract at {@link https://h5p.org/documentation/developers/contracts#guides-header-6}
   */
  getXAPIData(wrapper) {
    return ({
      statement: this.getXAPIAnswerEvent(wrapper).data.statement
    });
  }

  /**
   * Build xAPI answer event.
   * @param {object} wrapper H5P instance.
   * @return {H5P.XAPIEvent} XAPI answer event.
   */
  getXAPIAnswerEvent(wrapper) {
    const xAPIEvent = this.createXAPIEvent('answered', wrapper);

    xAPIEvent.setScoredResult(this.getScore(), this.getMaxScore(), wrapper,
      true, this.getScore() === this.getMaxScore());

    return xAPIEvent;
  }

  /**
   * Create an xAPI event for SpeakTheWords.
   * @param {string} verb Short id of the verb we want to trigger.
   * @param {object} wrapper H5P instance.
   * @return {H5P.XAPIEvent} Event template.
   */
  createXAPIEvent(verb, wrapper = {}) {

    const xAPIEvent = new H5P.XAPIEvent();

    xAPIEvent.setActor();
    xAPIEvent.setVerb(verb);
    xAPIEvent.setObject(wrapper);
    xAPIEvent.setContext(wrapper);

    Util.extend(
      xAPIEvent.getVerifiedStatementValue(['object', 'definition']),
      this.getxAPIDefinition());
    return xAPIEvent;
  }

  /**
   * Get the xAPI definition for the xAPI object.
   * @return {object} XAPI definition.
   */
  getxAPIDefinition() {
    return ({
      name: {'en-US': H5P.createTitle('Speak the Words')},
      description: {'en-US': this.params.question},
      type: 'http://adlnet.gov/expapi/activities/cmi.interaction',
      interactionType: 'other'
    });
  }
}<|MERGE_RESOLUTION|>--- conflicted
+++ resolved
@@ -76,8 +76,6 @@
     this.hasAnswered = false;
     this.score = 0;
 
-<<<<<<< HEAD
-=======
     params = {
       ...params,
       l10n: {
@@ -89,7 +87,6 @@
     // Set question to empty string if undefined
     this.params.question = this.params.question || '';
 
->>>>>>> df712bfb
     // Skip rendering components if speech engine does not exist
     if (!window.annyang) {
       return;
