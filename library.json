{
  "title": "Speak the Words",
  "description": "A task where you have to answer a question using speech",
  "majorVersion": 1,
<<<<<<< HEAD
  "minorVersion": 4,
  "patchVersion": 3,
=======
  "minorVersion": 5,
  "patchVersion": 0,
>>>>>>> dd1e3f19
  "runnable": 1,
  "author": "Thomasmars",
  "license": "MIT",
  "machineName": "H5P.SpeakTheWords",
  "embedTypes": [
    "iframe"
  ],
  "preloadedJs": [
    {
      "path": "dist/dist.js"
    }
  ],
  "preloadedDependencies": [
    {
      "machineName": "H5P.Question",
      "majorVersion": 1,
      "minorVersion": 5
    },
    {
      "machineName": "FontAwesome",
      "majorVersion": 4,
      "minorVersion": 5
    }
  ],
  "editorDependencies": [
    {
      "machineName": "H5PEditor.ShowWhen",
      "majorVersion": 1,
      "minorVersion": 0
    }
  ]
}<|MERGE_RESOLUTION|>--- conflicted
+++ resolved
@@ -2,13 +2,8 @@
   "title": "Speak the Words",
   "description": "A task where you have to answer a question using speech",
   "majorVersion": 1,
-<<<<<<< HEAD
-  "minorVersion": 4,
-  "patchVersion": 3,
-=======
   "minorVersion": 5,
   "patchVersion": 0,
->>>>>>> dd1e3f19
   "runnable": 1,
   "author": "Thomasmars",
   "license": "MIT",
