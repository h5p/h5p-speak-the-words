{
  "semantics": [
    {
<<<<<<< HEAD
      "label": "Media",
      "fields": [
        {
          "label": "Type",
          "description": "Optional media to display above the question."
        },
        {
          "label": "Disable image zooming"
        }
      ]
    },
    {
      "label": "Descriu la tasca.",
=======
      "label": "Descriu la tasca",
>>>>>>> b20e18d8
      "placeholder": "Com es diu \"Sí\" en espanyol?"
    },
    {
      "label": "Respostes acceptades",
      "field": {
        "label": "Resposta acceptada"
      }
    },
    {
      "label": "Text de resposta incorrecta",
      "default": "Resposta incorrecta"
    },
    {
      "label": "Text de la resposta correcta",
      "default": "Resposta correcta"
    },
    {
      "label": "Idioma de la introducció de veu",
      "options": [
        {
          "label": "Afrikaans"
        },
        {
          "label": "Amharic"
        },
        {
          "label": "Àrab (Algèria)"
        },
        {
          "label": "Àrab (Bahrain)"
        },
        {
          "label": "Àrab (Egipte)"
        },
        {
          "label": "Àrab (Iraq)"
        },
        {
          "label": "Àrab (Jordània)"
        },
        {
          "label": "Àrab (Kuwait)"
        },
        {
          "label": "Àrab (Libano)"
        },
        {
          "label": "Àrab (Líbia)"
        },
        {
          "label": "Àrab (Marroc)"
        },
        {
          "label": "Àrab (Oman)"
        },
        {
          "label": "Àrab (Qatar)"
        },
        {
          "label": "Àrab (Aràbia Saudita)"
        },
        {
          "label": "Àrab (Tunisia)"
        },
        {
          "label": "Àrab (UAE)"
        },
        {
          "label": "Àrab (Iemen)"
        },
        {
          "label": "Armeni"
        },
        {
          "label": "Àzeri"
        },
        {
          "label": "Basc"
        },
        {
          "label": "Bengalí (Bangladesh)"
        },
        {
          "label": "Bengalí (Índia)"
        },
        {
          "label": "Búlgar"
        },
        {
          "label": "Català"
        },
        {
          "label": "Khmer central"
        },
        {
          "label": "Xinès, mandarí (tradicional, Taiwan)"
        },
        {
          "label": "Xinès, cantonès (tradicional, Hong Kong)"
        },
        {
          "label": "Xinès, mandarí (simplificat, Xina)"
        },
        {
          "label": "Xinès, mandarí (simplificat, Hong Kong)"
        },
        {
          "label": "Croat"
        },
        {
          "label": "Txec"
        },
        {
          "label": "Danès"
        },
        {
          "label": "Neerlandès"
        },
        {
          "label": "Anglès (Austràlia)"
        },
        {
          "label": "Anglès (Canadà)"
        },
        {
          "label": "Anglès (Ghana)"
        },
        {
          "label": "Anglès (Índia)"
        },
        {
          "label": "Anglès (Kenya)"
        },
        {
          "label": "Anglès (Nova Zelanda)"
        },
        {
          "label": "Anglès (Níger)"
        },
        {
          "label": "Anglès (Filipines)"
        },
        {
          "label": "Anglès (Sud-àfrica)"
        },
        {
          "label": "Anglès (Tanzània)"
        },
        {
          "label": "Anglès (RU)"
        },
        {
          "label": "Anglès (EUA)"
        },
        {
          "label": "Filipí"
        },
        {
          "label": "Finès"
        },
        {
          "label": "Francès"
        },
        {
          "label": "Gallec"
        },
        {
          "label": "Georgià"
        },
        {
          "label": "Alemany"
        },
        {
          "label": "Grec"
        },
        {
          "label": "Gujarati"
        },
        {
          "label": "Hebreu"
        },
        {
          "label": "Hindi (Índia)"
        },
        {
          "label": "Hongarès"
        },
        {
          "label": "Islandès"
        },
        {
          "label": "Indonesi"
        },
        {
          "label": "Italià"
        },
        {
          "label": "Italià (Suïssa)"
        },
        {
          "label": "Japonès"
        },
        {
          "label": "Javanès"
        },
        {
          "label": "Kannada"
        },
        {
          "label": "Coreà"
        },
        {
          "label": "Lao"
        },
        {
          "label": "Llatí"
        },
        {
          "label": "Letó"
        },
        {
          "label": "Lituà"
        },
        {
          "label": "Malaiàlam"
        },
        {
          "label": "Malaisi"
        },
        {
          "label": "Xinès mandarí"
        },
        {
          "label": "Marathi"
        },
        {
          "label": "Nepalès"
        },
        {
          "label": "Noruec"
        },
        {
          "label": "Pig Latin"
        },
        {
          "label": "Polonès"
        },
        {
          "label": "Portuguès"
        },
        {
          "label": "Portuguès (Brasil)"
        },
        {
          "label": "Romanès"
        },
        {
          "label": "Rus"
        },
        {
          "label": "Serbi"
        },
        {
          "label": "Singalès"
        },
        {
          "label": "Eslovac"
        },
        {
          "label": "Eslovè"
        },
        {
          "label": "Castellà (Argentina)"
        },
        {
          "label": "Castellà (Bolívia)"
        },
        {
          "label": "Castellà (Xile)"
        },
        {
          "label": "Castellà (Colombia)"
        },
        {
          "label": "Castellà (Costa Rica)"
        },
        {
          "label": "Castellà (República Dominicana)"
        },
        {
          "label": "Castellà (Equador)"
        },
        {
          "label": "Castellà (El Salvador)"
        },
        {
          "label": "Castellà (Guatemala)"
        },
        {
          "label": "Castellà (Honduras)"
        },
        {
          "label": "Castellà (Mèxic)"
        },
        {
          "label": "Castellà (Nicaragua)"
        },
        {
          "label": "Castellà (Panamà)"
        },
        {
          "label": "Castellà (Paraguai)"
        },
        {
          "label": "Castellà (Perú)"
        },
        {
          "label": "Castellà (Puerto Rico)"
        },
        {
          "label": "Castellà (Espanya)"
        },
        {
          "label": "Castellà (EUA)"
        },
        {
          "label": "Castellà (Uruguai)"
        },
        {
          "label": "Castellà (Veneçuela)"
        },
        {
          "label": "Sundanese"
        },
        {
          "label": "Swahili (Kenya)"
        },
        {
          "label": "Swahili (Tanzania)"
        },
        {
          "label": "Suec"
        },
        {
          "label": "Tàmil (Índia)"
        },
        {
          "label": "Tàmil (Malàisia)"
        },
        {
          "label": "Tàmil (Singapore)"
        },
        {
          "label": "Tàmil (Sri Lanka)"
        },
        {
          "label": "Telugu"
        },
        {
          "label": "Tailandès (Tailàndia)"
        },
        {
          "label": "Taiwanès tradicional"
        },
        {
          "label": "Turc"
        },
        {
          "label": "Ucraïnès (Ucraïna)"
        },
        {
          "label": "Urdu (Índia)"
        },
        {
          "label": "Urdu (Pakistan)"
        },
        {
          "label": "Vietnamita"
        },
        {
          "label": "Xinès yue (Hong Kong tradicional)"
        },
        {
          "label": "Zulu"
        }
      ]
    },
    {
      "label": "Etiquetes i textos de Respon amb la veu",
      "fields": [
        {
          "label": "Etiqueta del botó \"Torna-ho a provar\"",
          "default": "Torna-ho a provar"
        },
        {
          "label": "Etiqueta del botó \"Mostra la solució\"",
          "default": "Mostra la solució"
        },
        {
          "label": "Etiqueta del botó \"Torna-ho a provar\"",
          "default": "Prem per parlar"
        },
        {
          "label": "Etiqueta del botó \"Parla\" en escoltar",
          "default": "S’està escoltant..."
        },
        {
          "label": "Text que precedeix les respostes correctes en mode solució",
          "default": "Respostes correctes:"
        },
        {
          "label": "Text que indica a l’usuari que la seva resposta s’ha interpretat com a",
          "default": "Les vostres respostes s’han interpretat com a:"
        },
        {
          "label": "Text per mostrar quan no es grava so de l’usuari",
          "default": "No us sento. Comproveu que el micròfon estigui activat"
        },
        {
          "label": "Text d’encapçalament a mostrar si el navegador no admet el reconeixement de veu",
          "default": "Sembla que el navegador no admet el reconeixement de veu"
        },
        {
          "label": "Text per indicar que el navegador no admet el reconeixement de veu",
          "default": "Torneu-ho a provar en un navegador com ara Chrome"
        },
        {
          "label": "Descripció de la tecnologia d’assistència per al botó \"Mostra la solució\"",
          "default": "Mostra la solució. La tasca es marcarà amb la seva solució correcta."
        },
        {
          "label": "Descripció de la tecnologia d’assistència per al botó \"Torna-ho a provar\"",
          "default": "Intenta de nou la tasca. Reajusta totes les respostes i comença la tasca de nou."
        }
      ]
    }
  ]
}<|MERGE_RESOLUTION|>--- conflicted
+++ resolved
@@ -1,7 +1,6 @@
 {
   "semantics": [
     {
-<<<<<<< HEAD
       "label": "Media",
       "fields": [
         {
@@ -14,10 +13,7 @@
       ]
     },
     {
-      "label": "Descriu la tasca.",
-=======
       "label": "Descriu la tasca",
->>>>>>> b20e18d8
       "placeholder": "Com es diu \"Sí\" en espanyol?"
     },
     {
